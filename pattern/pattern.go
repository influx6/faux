// Package pattern provides a simple regexp pattern matching library majorly
// for constructing URL matchers.
//  Patterns in this package follow the follow approach in declaring custom match
// segments.
//
// 		pattern: /name/{id:[/\d+/]}/log/{date:[/\w+\W+/]}
// 		pattern: /name/:id
//
//
package pattern

import (
	"fmt"
	"regexp"
	"strings"
)

// Params defines a map of stringed keys and values.
type Params map[string]string

// Matchable defines an interface for matchers.
type Matchable interface {
	IsParam() bool
<<<<<<< HEAD
	IsHashed() bool
=======
	HasHash() bool
>>>>>>> 5dea53c0
	Segment() string
	Validate(string) bool
}

// Matchers defines a list of machers for validating patterns with.
type Matchers []Matchable

// URIMatcher defines an interface for a URI matcher.
type URIMatcher interface {
	Validate(string) (Params, string, bool)
	Pattern() string
	Priority() int
}

// matchProvider provides a class array-path matcher
type matchProvider struct {
	pattern  string
	matchers Matchers
	endless  bool
	priority int
}

// New returns a new instance of a URIMatcher.
func New(pattern string) URIMatcher {
	ps := stripAndCleanButHash(pattern)
	pm := SegmentList(ps)

	m := matchProvider{
		priority: CheckPriority(pattern),
		pattern:  pattern,
		matchers: pm,
		endless:  IsEndless(pattern),
	}

	return &m
}

// Priority returns the priority status of this giving pattern.
func (m *matchProvider) Priority() int {
	return m.priority
}

// Pattern returns the pattern string for this matcher.
func (m *matchProvider) Pattern() string {
	return m.pattern
}

// Validate returns true/false if the giving string matches the pattern, returning
// a map of parameters match against segments of the pattern.
func (m *matchProvider) Validate(f string) (Params, string, bool) {
	stripped := stripAndClean(f)
	cleaned := cleanPath(stripped)
	src := splitPattern(cleaned)

	srclen := len(src)
	total := len(m.matchers)

	if !m.endless && total != srclen {
		return nil, "", false
	}

	if m.endless && total > srclen {
		return nil, "", false
	}

	var state bool

	param := make(Params)

	var lastIndex int
	var doneHash bool

	for index, v := range m.matchers {
		lastIndex = index
		if v.Validate(src[index]) {

			if v.IsParam() {
				param[v.Segment()] = src[index]
			}

			state = true
			continue
		} else {
			state = false
			break
		}
	}

	fmt.Printf("Last Received index: %d -> %d\n", lastIndex, srclen)
	if lastIndex+1 == srclen {
		return param, "", state
	}

	remPath := strings.Join(src[lastIndex+1:], "/")
	hashedSrc := stripAndCleanButHash(f)

	if !strings.Contains(hashedSrc, "#") {
		return param, remPath, state
	}

	var hashed string
	if hashIndex := strings.IndexRune(hashedSrc, '#'); hashIndex != -1 {
		hashed = hashedSrc[hashIndex:]
	}

	fmt.Printf("Last Received index: %s -> %s -> %s\n", src, remPath, hashed)

	var rem string
	if total < srclen {
		// fsrc := stripAndClean(strings.Join(src[:total], "/"))
		// fcount := len([]byte(fsrc))

		// if hashIndex < fcount {
		// 	rem = strings.Replace(stripped, fsrc, "", 1)
		// } else {
		// 	rem = strings.Replace(csrc, fsrc, "", 1)
		// }

		// fmt.Printf("Rem: %s : %s -> %s\n", csrc, fsrc, rem)
	}

	return param, rem, state
}

//==============================================================================

// SegmentList returns list of SegmentMatcher which implements the Matchable
// interface, with each made of each segment of the pattern.
func SegmentList(pattern string) Matchers {
	var set Matchers

	if hashIndex := strings.Index(pattern, "#"); hashIndex != -1 {
		if hashIndex == 0 {
			pattern = strings.Join([]string{"/", pattern}, "")
		} else {

			if pattern[hashIndex-1] != "/" {
				splits = strings.SplitAfter(pattern, "#")
				pattern = strings.Join()
			}

		}
	}

	for _, val := range splitPattern(pattern) {
		set = append(set, Segment(val))
	}

	return set
}

//==============================================================================

// SegmentMatcher defines a single piece of pattern to be matched against.
type SegmentMatcher struct {
	*regexp.Regexp
	original string
	param    bool
	hashed   bool
}

// Segment returns a Matchable for a specific part of a pattern eg. :name, age,
// {id:[\\d+]}.
func Segment(segment string) Matchable {
	id, rx, b := YankSpecial(segment)
	mrk := regexp.MustCompile(rx)

	sm := SegmentMatcher{
		Regexp:   mrk,
		original: id,
		param:    b,
	}

	return &sm
}

// HasHashed returns true/false if this segment hash the hash.
func (s *SegmentMatcher) HasHash() bool {
	return s.hashed
}

// IsParam returns true/false if the segment is also a paramter.
func (s *SegmentMatcher) IsParam() bool {
	return s.param
}

// Segment returns the original string that makes up this segment matcher.
func (s *SegmentMatcher) Segment() string {
	return s.original
}

// Validate validates the value against the matcher.
func (s *SegmentMatcher) Validate(m string) bool {
	return s.MatchString(m)
}

//==============================================================================<|MERGE_RESOLUTION|>--- conflicted
+++ resolved
@@ -10,7 +10,6 @@
 package pattern
 
 import (
-	"fmt"
 	"regexp"
 	"strings"
 )
@@ -21,11 +20,7 @@
 // Matchable defines an interface for matchers.
 type Matchable interface {
 	IsParam() bool
-<<<<<<< HEAD
-	IsHashed() bool
-=======
 	HasHash() bool
->>>>>>> 5dea53c0
 	Segment() string
 	Validate(string) bool
 }
@@ -50,8 +45,11 @@
 
 // New returns a new instance of a URIMatcher.
 func New(pattern string) URIMatcher {
-	ps := stripAndCleanButHash(pattern)
-	pm := SegmentList(ps)
+	if pattern == "*" {
+		pattern = "/*"
+	}
+
+	pm := SegmentList(pattern)
 
 	m := matchProvider{
 		priority: CheckPriority(pattern),
@@ -77,6 +75,8 @@
 // a map of parameters match against segments of the pattern.
 func (m *matchProvider) Validate(f string) (Params, string, bool) {
 	stripped := stripAndClean(f)
+	hashedSrc := stripAndCleanButHash(f)
+
 	cleaned := cleanPath(stripped)
 	src := splitPattern(cleaned)
 
@@ -100,6 +100,11 @@
 
 	for index, v := range m.matchers {
 		lastIndex = index
+
+		if v.HasHash() {
+			doneHash = true
+		}
+
 		if v.Validate(src[index]) {
 
 			if v.IsParam() {
@@ -114,40 +119,29 @@
 		}
 	}
 
-	fmt.Printf("Last Received index: %d -> %d\n", lastIndex, srclen)
 	if lastIndex+1 == srclen {
 		return param, "", state
 	}
 
 	remPath := strings.Join(src[lastIndex+1:], "/")
-	hashedSrc := stripAndCleanButHash(f)
-
-	if !strings.Contains(hashedSrc, "#") {
+	if doneHash || !strings.Contains(hashedSrc, "#") {
 		return param, remPath, state
 	}
 
-	var hashed string
-	if hashIndex := strings.IndexRune(hashedSrc, '#'); hashIndex != -1 {
-		hashed = hashedSrc[hashIndex:]
-	}
-
-	fmt.Printf("Last Received index: %s -> %s -> %s\n", src, remPath, hashed)
-
-	var rem string
-	if total < srclen {
-		// fsrc := stripAndClean(strings.Join(src[:total], "/"))
-		// fcount := len([]byte(fsrc))
-
-		// if hashIndex < fcount {
-		// 	rem = strings.Replace(stripped, fsrc, "", 1)
-		// } else {
-		// 	rem = strings.Replace(csrc, fsrc, "", 1)
-		// }
-
-		// fmt.Printf("Rem: %s : %s -> %s\n", csrc, fsrc, rem)
-	}
-
-	return param, rem, state
+	var rems []string
+
+	fragment := SegmentList(hashedSrc)[lastIndex+1:]
+	for _, item := range fragment {
+		if item.HasHash() {
+			hashed := "#" + item.Segment()
+			rems = append(rems, hashed)
+			continue
+		}
+
+		rems = append(rems, item.Segment())
+	}
+
+	return param, strings.Join(rems, "/"), state
 }
 
 //==============================================================================
@@ -155,18 +149,19 @@
 // SegmentList returns list of SegmentMatcher which implements the Matchable
 // interface, with each made of each segment of the pattern.
 func SegmentList(pattern string) Matchers {
+	pattern = stripAndCleanButHash(pattern)
+
 	var set Matchers
 
 	if hashIndex := strings.Index(pattern, "#"); hashIndex != -1 {
 		if hashIndex == 0 {
 			pattern = strings.Join([]string{"/", pattern}, "")
 		} else {
-
-			if pattern[hashIndex-1] != "/" {
-				splits = strings.SplitAfter(pattern, "#")
-				pattern = strings.Join()
+			last := pattern[hashIndex-1 : hashIndex]
+			if string(last[0]) != "/" {
+				splits := strings.Split(pattern, "#")
+				pattern = strings.Join([]string{splits[0], "/#", splits[1]}, "")
 			}
-
 		}
 	}
 
@@ -190,6 +185,15 @@
 // Segment returns a Matchable for a specific part of a pattern eg. :name, age,
 // {id:[\\d+]}.
 func Segment(segment string) Matchable {
+	if segment == "*" {
+		segment = "/*"
+	}
+
+	hashed := strings.HasPrefix(segment, "#")
+	if hashed {
+		segment = segment[1:]
+	}
+
 	id, rx, b := YankSpecial(segment)
 	mrk := regexp.MustCompile(rx)
 
@@ -197,6 +201,7 @@
 		Regexp:   mrk,
 		original: id,
 		param:    b,
+		hashed:   hashed,
 	}
 
 	return &sm
